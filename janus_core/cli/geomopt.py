"""Set up geomopt commandline interface."""

from __future__ import annotations

from pathlib import Path
from typing import Annotated, Any

from typer import Context, Option, Typer
from typer_config import use_config

from janus_core.cli.types import (
    Architecture,
    CalcKwargs,
    Device,
    FilePrefix,
    LogPath,
    MinimizeKwargs,
    Model,
    ReadKwargsLast,
    StructPath,
    Summary,
    Tracker,
    WriteKwargs,
)
from janus_core.cli.utils import yaml_converter_callback

app = Typer()


def _set_minimize_kwargs(
    minimize_kwargs: dict[str, Any],
    opt_cell_lengths: bool,
    pressure: float,
) -> None:
    """
    Set minimize_kwargs dictionary values.

    Parameters
    ----------
    minimize_kwargs
        Other keyword arguments to pass to geometry optimizer.
    opt_cell_lengths
        Whether to optimize cell vectors, as well as atomic positions, by setting
        `hydrostatic_strain` in the filter.
    pressure
        Scalar pressure when optimizing cell geometry, in GPa. Passed to the filter
        function if either `opt_cell_lengths` or `opt_cell_fully` is True.
    """
    minimize_kwargs.setdefault("opt_kwargs", {})
    minimize_kwargs.setdefault("traj_kwargs", {})

    # Check hydrostatic_strain and scalar pressure not duplicated
    if "filter_kwargs" in minimize_kwargs:
        if "hydrostatic_strain" in minimize_kwargs["filter_kwargs"]:
            raise ValueError(
                "'hydrostatic_strain' must be passed through the --opt-cell-lengths "
                "option"
            )
        if "scalar_pressure" in minimize_kwargs["filter_kwargs"]:
            raise ValueError(
                "'scalar_pressure' must be passed through the --pressure option"
            )
    else:
        minimize_kwargs["filter_kwargs"] = {}

    # Set hydrostatic_strain and scalar pressure
    minimize_kwargs["filter_kwargs"]["hydrostatic_strain"] = opt_cell_lengths
    minimize_kwargs["filter_kwargs"]["scalar_pressure"] = pressure


@app.command()
@use_config(yaml_converter_callback, param_help="Path to configuration file.")
def geomopt(
    # numpydoc ignore=PR02
    ctx: Context,
    # Required
    arch: Architecture,
    struct: StructPath,
    # Calculation
    optimizer: Annotated[
        str | None,
        Option(
            help="Name of ASE optimizer function to use.",
            rich_help_panel="Calculation",
        ),
    ] = "LBFGS",
    fmax: Annotated[
        float,
        Option(
            help="Maximum force for convergence, in eV/Å.",
            rich_help_panel="Calculation",
        ),
    ] = 0.1,
    steps: Annotated[
        int,
        Option(
            help="Maximum number of optimization steps.",
            rich_help_panel="Calculation",
        ),
    ] = 1000,
    opt_cell_lengths: Annotated[
        bool,
        Option(
            help="Optimize cell vectors, as well as atomic positions.",
            rich_help_panel="Calculation",
        ),
    ] = False,
    opt_cell_fully: Annotated[
        bool,
        Option(
            help="Fully optimize the cell vectors, angles, and atomic positions.",
            rich_help_panel="Calculation",
        ),
    ] = False,
    filter_class: Annotated[
        str | None,
        Option(
            "--filter",
            help=(
                "Name of ASE filter to wrap around atoms. If using "
                "--opt-cell-lengths or --opt-cell-fully, defaults to "
                "`FrechetCellFilter`."
            ),
            rich_help_panel="Calculation",
        ),
    ] = None,
<<<<<<< HEAD
    filter_func: Annotated[
        str | None,
        Option(
            help="Deprecated. Please use --filter",
            rich_help_panel="Calculation",
            callback=deprecated_option,
            hidden=True,
        ),
    ] = None,
    constraint_class: Annotated[
        str,
        Option(
            "--constraint",
            help="Name of ASE constraint to attach to atoms.",
            rich_help_panel="Calculation",
        ),
    ] = None,
=======
>>>>>>> 895305b8
    pressure: Annotated[
        float,
        Option(
            help="Scalar pressure when optimizing cell geometry, in GPa.",
            rich_help_panel="Calculation",
        ),
    ] = 0.0,
    symmetrize: Annotated[
        bool,
        Option(
            help="Whether to refine symmetry after geometry optimization.",
            rich_help_panel="Calculation",
        ),
    ] = False,
    symmetry_tolerance: Annotated[
        float,
        Option(
            help="Atom displacement tolerance for spglib symmetry determination, in Å.",
            rich_help_panel="Calculation",
        ),
    ] = 0.001,
    out: Annotated[
        Path | None,
        Option(
            help=(
                "Path to save optimized structure. Default is inferred `file_prefix`."
            ),
            rich_help_panel="Calculation",
        ),
    ] = None,
    write_traj: Annotated[
        bool,
        Option(
            help=(
                "Whether to save a trajectory file of optimization frames. "
                'If traj_kwargs["filename"] is not specified, it is inferred '
                "from `file_prefix`."
            ),
            rich_help_panel="Calculation",
        ),
    ] = False,
    minimize_kwargs: MinimizeKwargs = None,
    # MLIP Calculator
    device: Device = "cpu",
    model: Model = None,
    calc_kwargs: CalcKwargs = None,
    # Structure I/O
    file_prefix: FilePrefix = None,
    read_kwargs: ReadKwargsLast = None,
    write_kwargs: WriteKwargs = None,
    # Logging/summary
    log: LogPath = None,
    tracker: Tracker = True,
    summary: Summary = None,
) -> None:
    """
    Perform geometry optimization and save optimized structure to file.

    Parameters
    ----------
    ctx
        Typer (Click) Context. Automatically set.
    arch
        MLIP architecture to use for geometry optimization.
    struct
        Path of structure to simulate.
    optimizer
        Name of optimization function from ase.optimize. Default is `LBFGS`.
    fmax
        Set force convergence criteria for optimizer, in eV/Å. Default is 0.1.
    steps
        Set maximum number of optimization steps to run. Default is 1000.
    opt_cell_lengths
        Whether to optimize cell vectors, as well as atomic positions, by setting
        `hydrostatic_strain` in the filter. Default is False.
    opt_cell_fully
        Whether to fully optimize the cell vectors, angles, and atomic positions.
        Default is False.
    filter_class
        Name of filter from ase.filters to wrap around atoms. If using
        --opt-cell-lengths or --opt-cell-fully, defaults to `FrechetCellFilter`.
<<<<<<< HEAD
    filter_func
        Deprecated. Please use `--filter_class`.
    constraint_class
        Name of constraint class from ase.constraints, to apply constraints
        to atoms. Parameters should be included as a "constraint_kwargs" dict
        within "minimize_kwargs". Default is None.
=======
>>>>>>> 895305b8
    pressure
        Scalar pressure when optimizing cell geometry, in GPa. Passed to the filter
        function if either `opt_cell_lengths` or `opt_cell_fully` is True. Default is
        0.0.
    symmetrize
        Whether to refine symmetry after geometry optimization. Default is False.
    symmetry_tolerance
        Atom displacement tolerance for spglib symmetry determination, in Å.
        Default is 0.001.
    out
        Path to save optimized structure, or last structure if optimization did not
        converge. Default is inferred from `file_prefix`.
    write_traj
        Whether to save a trajectory file of optimization frames.
        If traj_kwargs["filename"] is not specified, it is inferred from `file_prefix`.
    minimize_kwargs
        Other keyword arguments to pass to geometry optimizer. Default is {}.
    device
        Device to run model on. Default is "cpu".
    model
        Path to MLIP model or name of model. Default is `None`.
    calc_kwargs
        Keyword arguments to pass to the selected calculator. Default is {}.
    file_prefix
        Prefix for output files, including directories. Default directory is
        ./janus_results, and default filename prefix is inferred from the input
        stucture filename.
    read_kwargs
        Keyword arguments to pass to ase.io.read. By default,
        read_kwargs["index"] is -1.
    write_kwargs
        Keyword arguments to pass to ase.io.write when saving optimized structure.
        Default is {}.
    log
        Path to write logs to. Default is inferred from `file_prefix`.
    tracker
        Whether to save carbon emissions of calculation in log file and summary.
        Default is True.
    summary
        Path to save summary of inputs, start/end time, and carbon emissions. Default
        is inferred from `file_prefix`.
    config
        Path to yaml configuration file to define the above options. Default is None.
    """
    from janus_core.calculations.geom_opt import GeomOpt
    from janus_core.cli.utils import (
        carbon_summary,
        check_config,
        end_summary,
        get_config,
        get_struct_info,
        parse_typer_dicts,
        set_read_kwargs_index,
        start_summary,
    )

    # Check options from configuration file are all valid
    check_config(ctx)

    [read_kwargs, calc_kwargs, minimize_kwargs, write_kwargs] = parse_typer_dicts(
        [read_kwargs, calc_kwargs, minimize_kwargs, write_kwargs]
    )

    # Set initial config
    all_kwargs = {
        "read_kwargs": read_kwargs.copy(),
        "calc_kwargs": calc_kwargs.copy(),
        "minimize_kwargs": minimize_kwargs.copy(),
        "write_kwargs": write_kwargs.copy(),
    }
    config = get_config(params=ctx.params, all_kwargs=all_kwargs)

    # Read only first structure by default and ensure only one image is read
    set_read_kwargs_index(read_kwargs)

    # Check optimized structure path not duplicated
    if "filename" in write_kwargs:
        raise ValueError("'filename' must be passed through the --out option")

    if out:
        write_kwargs["filename"] = out

    _set_minimize_kwargs(minimize_kwargs, opt_cell_lengths, pressure)

    if opt_cell_fully or opt_cell_lengths:
        # Use default filter unless filter explicitly passed
        if filter_class:
            opt_cell_fully_dict = {"filter_class": filter_class}
        else:
            opt_cell_fully_dict = {}
    else:
        if filter_class:
            raise ValueError(
                "--opt-cell-lengths or --opt-cell-fully must be set to use a filter"
            )
        # Override default filter class with None
        opt_cell_fully_dict = {"filter_class": None}

    log_kwargs = {"filemode": "w"}
    if log:
        log_kwargs["filename"] = log

    # Dictionary of inputs for optimize function
    optimize_kwargs = {
        "struct": struct,
        "arch": arch,
        "device": device,
        "model": model,
        "read_kwargs": read_kwargs,
        "calc_kwargs": calc_kwargs,
        "attach_logger": True,
        "log_kwargs": log_kwargs,
        "track_carbon": tracker,
        "optimizer": optimizer,
        "fmax": fmax,
        "steps": steps,
        "symmetrize": symmetrize,
        "symmetry_tolerance": symmetry_tolerance,
        "file_prefix": file_prefix,
        "constraint_class": constraint_class,
        **opt_cell_fully_dict,
        **minimize_kwargs,
        "write_results": True,
        "write_kwargs": write_kwargs,
        "write_traj": write_traj,
    }

    # Set up geometry optimization
    optimizer = GeomOpt(**optimize_kwargs)

    # Set summary and log files
    summary = optimizer._build_filename("geomopt-summary.yml", filename=summary)
    log = optimizer.log_kwargs["filename"]

    # Add structure, MLIP information, and log to info
    info = get_struct_info(
        struct=optimizer.struct,
        struct_path=struct,
    )

    output_files = optimizer.output_files

    # Save summary information before optimization begins
    start_summary(
        command="geomopt",
        summary=summary,
        info=info,
        config=config,
        output_files=output_files,
    )

    # Run geometry optimization and save output structure
    optimizer.run()

    # Save carbon summary
    if tracker:
        carbon_summary(summary=summary, log=log)

    # Time after optimization has finished
    end_summary(summary)<|MERGE_RESOLUTION|>--- conflicted
+++ resolved
@@ -124,7 +124,6 @@
             rich_help_panel="Calculation",
         ),
     ] = None,
-<<<<<<< HEAD
     filter_func: Annotated[
         str | None,
         Option(
@@ -142,8 +141,6 @@
             rich_help_panel="Calculation",
         ),
     ] = None,
-=======
->>>>>>> 895305b8
     pressure: Annotated[
         float,
         Option(
@@ -225,15 +222,12 @@
     filter_class
         Name of filter from ase.filters to wrap around atoms. If using
         --opt-cell-lengths or --opt-cell-fully, defaults to `FrechetCellFilter`.
-<<<<<<< HEAD
     filter_func
         Deprecated. Please use `--filter_class`.
     constraint_class
         Name of constraint class from ase.constraints, to apply constraints
         to atoms. Parameters should be included as a "constraint_kwargs" dict
         within "minimize_kwargs". Default is None.
-=======
->>>>>>> 895305b8
     pressure
         Scalar pressure when optimizing cell geometry, in GPa. Passed to the filter
         function if either `opt_cell_lengths` or `opt_cell_fully` is True. Default is
