"""Run molecular dynamics simulations."""

import datetime as clock
from pathlib import Path
import random
from typing import Any, Optional
from warnings import warn

from ase import Atoms, units
from ase.io import write
from ase.md.langevin import Langevin
from ase.md.npt import NPT as ASE_NPT
from ase.md.velocitydistribution import (
    MaxwellBoltzmannDistribution,
    Stationary,
    ZeroRotation,
)
from ase.md.verlet import VelocityVerlet
import numpy as np

from janus_core.geom_opt import optimize
from janus_core.janus_types import Ensembles, PathLike
from janus_core.log import config_logger

DENS_FACT = (units.m / 1.0e2) ** 3 / units.mol


class MolecularDynamics:  # pylint: disable=too-many-instance-attributes
    """
    Configure shared molecular dynamics simulation options.

    Parameters
    ----------
    struct : Atoms
        Structure to simulate.
    struct_name : str
        Name of structure to simulate. Default is inferred from filepath or
        chemical formula.
    ensemble : Ensembles
        Name for thermodynamic ensemble. Default is None.
    steps : int
        Number of steps in simulation. Default is 0.
    timestep : float
        Timestep for integrator, in fs. Default is 1.0.
    temp : float
        Temperature, in K. Default is 300.
    equil_steps : int
        Maximum number of steps at which to perform optimization and reset velocities.
        Default is 0.
    minimize : bool
        Whether to minimize structure during equilibration. Default is False.
    minimize_every : int
        Frequency of minimizations. Default is -1, which disables minimization after
        beginning dynamics.
    minimize_kwargs : Optional[dict[str, Any]]
        Keyword arguments to pass to geometry optimizer. Default is {}.
    rescale_velocities : bool
        Whether to rescale velocities. Default is False.
    remove_rot : bool
        Whether to remove rotation. Default is False.
    rescale_every : int
        Frequency to rescale velocities. Default is 10.
    file_prefix : Optional[PathLike]
        Prefix for output filenames. Default is inferred from structure, ensemble,
        and temperature.
    restart : bool
        Whether restarting dynamics. Default is False.
    restart_stem : str
        Stem for restart file name. Default inferred from `file_prefix`.
    restart_every : int
        Frequency of steps to save restart info. Default is 1000.
    rotate_restart : bool
        Whether to rotate restart files. Default is False.
    restarts_to_keep : int
        Restart files to keep if rotating. Default is 4.
    stats_file : Optional[PathLike]
        File to save thermodynamical statistics. Default inferred from `file_prefix`.
    stats_every : int
        Frequency to output statistics. Default is 100.
    traj_file : Optional[PathLike]
        Trajectory file to save. Default inferred from `file_prefix`.
    traj_append : bool
        Whether to append trajectory. Default is False.
    traj_start : int
        Step to start saving trajectory. Default is 0.
    traj_every : int
        Frequency of steps to save trajectory. Default is 100.
    log_kwargs : Optional[dict[str, Any]]
        Keyword arguments to pass to log config. Default is None.
    seed : Optional[int]
        Random seed used by numpy.random and random functions, such as in Langevin.
        Default is None.

    Attributes
    ----------
    logger : logging.Logger
        Logger if log file has been specified.
    dyn : Dynamics
        Dynamics object to run simulation.
    n_atoms : int
        Number of atoms in structure being simulated.
    restart_files : list[PathLike]
        List of files saved to restart dynamics.
    offset : int
        Number of previous steps if restarting simulation.

    Methods
    -------
    optimize_structure()
        Perform geometry optimization.
    reset_velocities()
        Reset velocities and (optionally) rotation of system.
    rotate_restart_files()
        Rotate restart files.
    run()
        Run molecular dynamics simulation.
    write_md_log()
        Write molecular dynamics log.
    write_traj()
        Write current structure to trajectory file.
    write_restart()
        Write restart file and (optionally) rotate files saved.
    get_log_stats()
        Get thermodynamical statistics to be written to molecular dynamics log.
    get_log_header()
        Get header string for molecular dynamics log.
    """

    def __init__(  # pylint: disable=too-many-arguments,too-many-locals,too-many-statements
        self,
        struct: Atoms,
        struct_name: Optional[str] = None,
        ensemble: Optional[Ensembles] = None,
        steps: int = 0,
        timestep: float = 1.0,
        temp: float = 300,
        equil_steps: int = 0,
        minimize: bool = False,
        minimize_every: int = -1,
        minimize_kwargs: Optional[dict[str, Any]] = None,
        rescale_velocities: bool = False,
        remove_rot: bool = False,
        rescale_every: int = 10,
        file_prefix: Optional[PathLike] = None,
        restart: bool = False,
        restart_stem: Optional[PathLike] = None,
        restart_every: int = 1000,
        rotate_restart: bool = False,
        restarts_to_keep: int = 4,
        stats_file: Optional[PathLike] = None,
        stats_every: int = 100,
        traj_file: Optional[PathLike] = None,
        traj_append: bool = False,
        traj_start: int = 0,
        traj_every: int = 100,
        log_kwargs: Optional[dict[str, Any]] = None,
        seed: Optional[int] = None,
    ) -> None:
        """
        Initialise molecular dynamics simulation configuration.

        Parameters
        ----------
        struct : Atoms
            Structure to simulate.
        struct_name : str
            Name of structure to simulate. Default is inferred from filepath or
            chemical formula.
        ensemble : Ensembles
            Name for thermodynamic ensemble. Default is None.
        steps : int
            Number of steps in simulation. Default is 0.
        timestep : float
            Timestep for integrator, in fs. Default is 1.0.
        temp : float
            Temperature, in K. Default is 300.
        equil_steps : int
            Maximum number of steps at which to perform optimization and reset
            velocities. Default is 0.
        minimize : bool
            Whether to minimize structure during equilibration. Default is False.
        minimize_every : int
            Frequency of minimizations. Default is -1, which disables minimization
            after beginning dynamics.
        minimize_kwargs : Optional[dict[str, Any]]
            Keyword arguments to pass to geometry optimizer. Default is {}.
        rescale_velocities : bool
            Whether to rescale velocities. Default is False.
        remove_rot : bool
            Whether to remove rotation. Default is False.
        rescale_every : int
            Frequency to rescale velocities. Default is 10.
        file_prefix : Optional[PathLike]
            Prefix for output filenames. Default is inferred from structure, ensemble,
            and temperature.
        restart : bool
            Whether restarting dynamics. Default is False.
        restart_stem : str
            Stem for restart file name. Default inferred from `file_prefix`.
        restart_every : int
            Frequency of steps to save restart info. Default is 1000.
        rotate_restart : bool
            Whether to rotate restart files. Default is False.
        restarts_to_keep : int
            Restart files to keep if rotating. Default is 4.
        stats_file : Optional[PathLike]
            File to save thermodynamical statistics. Default inferred from
            `file_prefix`.
        stats_every : int
            Frequency to output statistics. Default is 100.
        traj_file : Optional[PathLike]
            Trajectory file to save. Default inferred from `file_prefix`.
        traj_append : bool
            Whether to append trajectory. Default is False.
        traj_start : int
            Step to start saving trajectory. Default is 0.
        traj_every : int
            Frequency of steps to save trajectory. Default is 100.
        log_kwargs : Optional[dict[str, Any]]
            Keyword arguments to pass to log config. Default is None.
        seed : Optional[int]
            Random seed used by numpy.random and random functions, such as in Langevin.
            Default is None.
        """
        self.struct = struct
        self.struct_name = struct_name
        self.timestep = timestep * units.fs
        self.steps = steps
        self.temp = temp
        self.equil_steps = equil_steps
        self.minimize = minimize
        self.minimize_every = minimize_every
        self.rescale_velocities = rescale_velocities
        self.remove_rot = remove_rot
        self.rescale_every = rescale_every
        self.file_prefix = file_prefix
        self.restart = restart
        self.restart_stem = restart_stem
        self.restart_every = restart_every
        self.rotate_restart = rotate_restart
        self.restarts_to_keep = restarts_to_keep
        self.stats_file = stats_file
        self.stats_every = stats_every
        self.traj_file = traj_file
        self.traj_append = traj_append
        self.traj_start = traj_start
        self.traj_every = traj_every
        self.log_kwargs = log_kwargs
        self.ensemble = ensemble
        self.seed = seed

        self.log_kwargs = (
            log_kwargs if log_kwargs else {}
        )  # pylint: disable=duplicate-code
        if self.log_kwargs and "filename" not in self.log_kwargs:
            raise ValueError("'filename' must be included in `log_kwargs`")

        self.log_kwargs.setdefault("name", __name__)
        self.logger = config_logger(**self.log_kwargs)

        # Warn if attempting to rescale/minimize during dynamics
        # but equil_steps is too low
        if rescale_velocities and equil_steps < rescale_every:
            warn("Velocities and angular momentum will not be reset during dynamics")
        if minimize and equil_steps < minimize_every:
            warn("Geometry will not be minimized during dynamics")

        # Warn if attempting to remove rotation without resetting velocities
        if remove_rot and not rescale_velocities:
            warn("Rotation will not be removed unless `rescale_velocities` is True")

        self.minimize_kwargs = minimize_kwargs if minimize_kwargs else {}
        self.restart_files = []
        self.dyn = None
        self.n_atoms = len(self.struct)

        # Infer names for structure and if not specified
        if not self.struct_name:
            self.struct_name = self.struct.get_chemical_formula()

        self.configure_filenames()

        self.offset = 0

        if "masses" not in self.struct.arrays.keys():
            self.struct.set_masses()

        if self.seed:
            np.random.seed(seed)
            random.seed(seed)

    def rotate_restart_files(self) -> None:
        """Rotate restart files."""
        if len(self.restart_files) > self.restarts_to_keep:
            path = Path(self.restart_files.pop(0))
            path.unlink(missing_ok=True)

    def reset_velocities(self) -> None:
        """Reset velocities and (optionally) rotation of system."""
        if self.dyn.nsteps < self.equil_steps:
            MaxwellBoltzmannDistribution(self.struct, temperature_K=self.temp)
            Stationary(self.struct)
            if self.logger:
                self.logger.info("Velocities reset at step %s", self.dyn.nsteps)
            if self.remove_rot:
                ZeroRotation(self.struct)
                if self.logger:
                    self.logger.info("Rotation reset at step %s", self.dyn.nsteps)

    def optimize_structure(self) -> None:
        """Perform geometry optimization."""
        if self.dyn.nsteps < self.equil_steps:
            if self.logger:
                self.minimize_kwargs["log_kwargs"] = {
                    "filename": self.log_kwargs["filename"],
                    "name": self.logger.name,
                    "filemode": "a",
                }
                self.logger.info("Minimizing at step %s", self.dyn.nsteps)
            optimize(self.struct, **self.minimize_kwargs)

    def configure_filenames(self) -> None:
        """Setup filenames for output files."""
        if not self.file_prefix:
            self.file_prefix = f"{self.struct_name}-{self.ensemble}-T{self.temp}"

        if not self.stats_file:
            self.stats_file = f"{self.file_prefix}-stats.dat"

        if not self.traj_file:
            self.traj_file = f"{self.file_prefix}-traj.xyz"

        if not self.restart_stem:
            self.restart_stem = f"{self.file_prefix}-res"

    @staticmethod
    def get_log_header() -> str:
        """
        Get header string for molecular dynamics log.

        Returns
        -------
        str
            Header for molecular dynamics log.
        """
        log_header = (
<<<<<<< HEAD
            "Step | real time[s] | Time [fs] | Epot/N [eV] | Ekin/N [eV] | "
            "T [K] | Etot/N [eV] | Density [g/cm^3] | Volume [A^3] | "
            "Pressure [bar] | Pxx [bar] | Pyy [bar] | Pzz[bar] | Pyz[bar] | "
            "Pxz[bar] | Pxy[bar]"
=======
            "Step | Real Time [s] | Time [fs] | Epot/N [eV] | Ekin/N [eV] | "
            "T [K] | Etot/N [eV] | Density [g/cm^3] | Volume [A^3] | P [bar] | "
            "Pxx [bar] | Pyy [bar] | Pzz [bar] | Pyz [bar] | Pxz [bar] | Pxy [bar]"
>>>>>>> 236c0210
        )

        return log_header

    def get_log_stats(self) -> str:
        """
        Get thermodynamical statistics to be written to molecular dynamics log.

        Returns
        -------
        str
            Thermodynamical statistics to be written out.
        """
        e_pot = self.dyn.atoms.get_potential_energy() / self.n_atoms
        e_kin = self.dyn.atoms.get_kinetic_energy() / self.n_atoms
<<<<<<< HEAD
        current_temp = e_kin / (1.5 * units.kB)  # pylint: disable=invalid-name
=======
        current_temp = e_kin / (1.5 * units.kB)
>>>>>>> 236c0210

        time = self.offset * self.timestep + self.dyn.get_time() / units.fs
        step = self.offset + self.dyn.nsteps
        self.dyn.atoms.info["time_fs"] = time
        self.dyn.atoms.info["step"] = step

        time_now = clock.datetime.now()
        real_time = time_now - self.dyn.atoms.info["real_time"]
        self.dyn.atoms.info["real_time"] = time_now

        try:
            density = (
                np.sum(self.dyn.atoms.get_masses())
                / self.dyn.atoms.get_volume()
                * DENS_FACT
            )
            self.dyn.atoms.info["density"] = density
            volume = self.dyn.atoms.get_volume()
            pressure = (
                -np.trace(
                    self.dyn.atoms.get_stress(include_ideal_gas=True, voigt=False)
                )
                / 3
                / units.bar
            )
            pressure_tensor = (
                -self.dyn.atoms.get_stress(include_ideal_gas=True, voigt=True)
                / units.bar
            )
        except ValueError:
            volume = 0.0
            pressure = 0.0
            density = 0.0
            pressure_tensor = np.zeros(6)

        log_stats = (
            f"{step:10d} {real_time.total_seconds():.3f} {time:13.2f} {e_pot:.3e} "
            f"{e_kin:.3e} {current_temp:.3f} {e_pot + e_kin:.3e} {density:.3f} "
            f"{volume:.3e} {pressure:.3e} {pressure_tensor[0]:.3e} "
            f"{pressure_tensor[1]:.3e} {pressure_tensor[2]:.3e} "
            f"{pressure_tensor[3]:.3e} {pressure_tensor[4]:.3e} "
            f"{pressure_tensor[5]:.3e}"
        )

        return log_stats

    def write_md_log(self) -> None:
        """Write molecular dynamics log."""
        log_stats = self.get_log_stats()
        with open(self.stats_file, "a", encoding="utf8") as md_log:
            print(log_stats, file=md_log)

    def write_traj(self) -> None:
        """Write current structure to trajectory file."""
        if self.dyn.nsteps >= self.traj_start:
            # Append if restarting or already started writing
            append = self.restart or (
                self.dyn.nsteps > self.traj_start + self.traj_start % self.traj_every
            )

            self.dyn.atoms.write(
                self.traj_file,
                write_info=True,
                columns=["symbols", "positions", "momenta", "masses"],
                append=append,
            )

    def write_restart(self) -> None:
        """Write restart file and (optionally) rotate files saved."""
        step = self.offset + self.dyn.nsteps
        if step > 0:
            restart_file = f"{self.restart_stem}-{step}.xyz"
            write(
                restart_file,
                self.struct,
                write_info=True,
                columns=["symbols", "positions", "momenta", "masses"],
            )
            if self.rotate_restart:
                self.restart_files.append(restart_file)
                self.rotate_restart_files()

    def run(self) -> None:
        """Run molecular dynamics simulation."""
        if self.logger:
            self.logger.info("Starting molecular dynamics simulation")

        self.struct.info["real_time"] = clock.datetime.now()

        if self.restart:
            try:
                with open(self.stats_file, encoding="utf8") as md_log:
                    last_line = md_log.readlines()[-1].split()
                try:
                    self.offset = int(last_line[0])
                except (IndexError, ValueError) as e:
                    raise ValueError("Unable to read restart file") from e
            except FileNotFoundError as e:
                raise FileNotFoundError("Unable to read restart file") from e

        else:
            if self.minimize:
                optimize(self.struct, **self.minimize_kwargs)
            if self.rescale_velocities:
                self.reset_velocities()

            log_header = self.get_log_header()
            with open(self.stats_file, "w", encoding="utf8") as md_log:
                print(log_header, file=md_log)

        self.dyn.attach(self.write_md_log, interval=self.stats_every)
        self.dyn.attach(self.write_traj, interval=self.traj_every)
        self.dyn.attach(self.write_restart, interval=self.restart_every)

        if self.rescale_velocities:
            self.dyn.attach(self.reset_velocities, interval=self.rescale_every)

        if self.minimize and self.minimize_every > 0:
            self.dyn.attach(self.optimize_structure, interval=self.minimize_every)

        self.dyn.run(self.steps)

        if self.logger:
            self.logger.info("Molecular dynamics simulation complete")


class NPT(MolecularDynamics):
    """
    Configure NPT dynamics.

    Parameters
    ----------
    *args
        Additional arguments.
    thermostat_time : float
        Thermostat time, in fs. Default is 50.0.
    barostat_time : float
        Barostat time, in fs. Default is 75.0.
    bulk_modulus : float
        Bulk modulus, in GPa. Default is 2.0.
    pressure : float
        Pressure, in bar. Default is 0.0.
    ensemble : Ensembles
        Name for thermodynamic ensemble. Default is "npt".
    file_prefix : Optional[PathLike]
        Prefix for output filenames. Default is inferred from structure, ensemble,
        temperature, and pressure.
    **kwargs
        Additional keyword arguments.

    Attributes
    ----------
    dyn : Dynamics
        Configured NPT dynamics.
    """

    def __init__(
        self,
        *args,
        thermostat_time: float = 50.0,
        barostat_time: float = 75.0,
        bulk_modulus: float = 2.0,
        pressure: float = 0.0,
        ensemble: Ensembles = "npt",
        file_prefix: Optional[PathLike] = None,
        **kwargs,
    ) -> None:
        """
        Initialise dynamics for NPT simulation.

        Parameters
        ----------
        *args
            Additional arguments.
        thermostat_time : float
            Thermostat time, in fs. Default is 50.0.
        barostat_time : float
            Barostat time, in fs. Default is 75.0.
        bulk_modulus : float
            Bulk modulus, in GPa. Default is 2.0.
        pressure : float
            Pressure, in bar. Default is 0.0.
        ensemble : Ensembles
            Name for thermodynamic ensemble. Default is "npt".
        file_prefix : Optional[PathLike]
            Prefix for output filenames. Default is inferred from structure, ensemble,
            temperature, and pressure.
        **kwargs
            Additional keyword arguments.
        """
        super().__init__(ensemble=ensemble, file_prefix=file_prefix, *args, **kwargs)

        self.pressure = pressure
        self.ttime = thermostat_time * units.fs
        scaled_bulk_modulus = bulk_modulus * units.GPa
        if barostat_time:
            pfactor = (barostat_time * units.fs) ** 2 * scaled_bulk_modulus
        else:
            pfactor = None

        # Reconfigure filenames to include pressure if `file_prefix` not specified
        # Requires super().__init__ first to determine `self.struct_name`
        if not file_prefix and not isinstance(self, NVT_NH):
            self.file_prefix = (
                f"{self.struct_name}-{self.ensemble}-T{self.temp}-p{self.pressure}"
            )
            if not kwargs.get("stats_file"):
                self.stats_file = ""
            if not kwargs.get("traj_file"):
                self.traj_file = ""
            if not kwargs.get("restart_stem"):
                self.restart_stem = ""
            self.configure_filenames()

        self.dyn = ASE_NPT(
            self.struct,
            timestep=self.timestep,
            temperature_K=self.temp,
            ttime=self.ttime,
            pfactor=pfactor,
            append_trajectory=self.traj_append,
            externalstress=self.pressure * units.bar,
        )

    def get_log_stats(self) -> str:
        """
        Get thermodynamical statistics to be written to molecular dynamics log.

        Returns
        -------
        str
            Thermodynamical statistics to be written out.
        """
        log_stats = MolecularDynamics.get_log_stats(self)
        return log_stats + f" {self.pressure} {self.temp}"

    @staticmethod
    def get_log_header() -> str:
        """
        Get header string for molecular dynamics log.

        Returns
        -------
        str
            Header for molecular dynamics log.
        """
        log_header = MolecularDynamics.get_log_header()
        return log_header + " | Target P [bar] | Target T [K]"


class NVT(MolecularDynamics):
    """
    Configure NVT simulation.

    Parameters
    ----------
    *args
        Additional arguments.
    friction : float
        Friction coefficient in fs^-1. Default is 0.005.
    ensemble : Ensembles
        Name for thermodynamic ensemble. Default is "nvt".
    **kwargs
        Additional keyword arguments.

    Attributes
    ----------
    dyn : Dynamics
        Configured NVT dynamics.
    """

    def __init__(
        self,
        *args,
        friction: float = 0.005,
        ensemble: Ensembles = "nvt",
        **kwargs,
    ) -> None:
        """
        Initialise dynamics for NVT simulation.

        Parameters
        ----------
        *args
            Additional arguments.
        friction : float
            Friction coefficient in fs^-1. Default is 0.005.
        ensemble : Ensembles
            Name for thermodynamic ensemble. Default is "nvt".
        **kwargs
            Additional keyword arguments.
        """
        super().__init__(ensemble=ensemble, *args, **kwargs)

        self.dyn = Langevin(
            self.struct,
            timestep=self.timestep,
            temperature_K=self.temp,
            friction=friction / units.fs,
            append_trajectory=self.traj_append,
        )

    def get_log_stats(self) -> str:
        """
        Get thermodynamical statistics to be written to molecular dynamics log.

        Returns
        -------
        str
            Thermodynamical statistics to be written out.
        """
        log_stats = MolecularDynamics.get_log_stats(self)
        return log_stats + f" {self.temp}"

    @staticmethod
    def get_log_header() -> str:
        """
        Get header string for molecular dynamics log.

        Returns
        -------
        str
            Header for molecular dynamics log.
        """
        log_header = MolecularDynamics.get_log_header()
        return log_header + " | Target T [K]"


class NVE(MolecularDynamics):
    """
    Configure NVE simulation.

    Parameters
    ----------
    *args
        Additional arguments.
    ensemble : Ensembles
        Name for thermodynamic ensemble. Default is "nve".
    **kwargs
        Additional keyword arguments.

    Attributes
    ----------
    dyn : Dynamics
        Configured NVE dynamics.
    """

    def __init__(self, *args, ensemble: Ensembles = "nve", **kwargs) -> None:
        """
        Initialise dynamics for NVE simulation.

        Parameters
        ----------
        *args
            Additional arguments.
        ensemble : Ensembles
            Name for thermodynamic ensemble. Default is "nve".
        **kwargs
            Additional keyword arguments.
        """
        super().__init__(ensemble=ensemble, *args, **kwargs)
        self.dyn = VelocityVerlet(
            self.struct,
            timestep=self.timestep,
            append_trajectory=self.traj_append,
        )


class NVT_NH(NPT):  # pylint: disable=invalid-name
    """
    Configure NVT Nosé-Hoover simulation.

    Parameters
    ----------
    *args
        Additional arguments.
    thermostat_time : float
        Thermostat time, in fs. Default is 50.0.
    ensemble : Ensembles
        Name for thermodynamic ensemble. Default is "nvt-nh".
    **kwargs
        Additional keyword arguments.
    """

    def __init__(
        self,
        *args,
        thermostat_time: float = 50.0,
        ensemble: Ensembles = "nvt-nh",
        **kwargs,
    ) -> None:
        """
        Initialise dynamics for NVT simulation.

        Parameters
        ----------
        *args
            Additional arguments.
        thermostat_time : float
            Thermostat time, in fs. Default is 50.0.
        ensemble : Ensembles
            Name for thermodynamic ensemble. Default is "nvt-nh".
        **kwargs
            Additional keyword arguments.
        """
        super().__init__(
            ensemble=ensemble,
            thermostat_time=thermostat_time,
            barostat_time=None,
            *args,
            **kwargs,
        )

    def get_log_stats(self) -> str:
        """
        Get thermodynamical statistics to be written to molecular dynamics log.

        Returns
        -------
        str
            Thermodynamical statistics to be written out.
        """
        log_stats = MolecularDynamics.get_log_stats(self)
        return log_stats + f" {self.temp}"

    @staticmethod
    def get_log_header() -> str:
        """
        Get header string for molecular dynamics log.

        Returns
        -------
        str
            Header for molecular dynamics log.
        """
        log_header = MolecularDynamics.get_log_header()
<<<<<<< HEAD
        return log_header + " | T* [K]"
=======
        return log_header + " | Target T [K]"
>>>>>>> 236c0210


class NPH(NPT):
    """
    Configure NPH simulation.

    Parameters
    ----------
    *args
        Additional arguments.
    thermostat_time : float
        Thermostat time, in fs. Default is 50.0.
    bulk_modulus : float
        Bulk modulus, in GPa. Default is 2.0.
    pressure : float
        Pressure, in bar. Default is 0.0.
    ensemble : Ensembles
        Name for thermodynamic ensemble. Default is "nph".
    file_prefix : Optional[PathLike]
        Prefix for output filenames. Default is inferred from structure, ensemble,
        temperature, and pressure.
    **kwargs
        Additional keyword arguments.

    Attributes
    ----------
    dyn : Dynamics
        Configured NVE dynamics.
    """

    def __init__(
        self,
        *args,
        thermostat_time: float = 50.0,
        bulk_modulus: float = 2.0,
        pressure: float = 0.0,
        ensemble: Ensembles = "nph",
        file_prefix: Optional[PathLike] = None,
        **kwargs,
    ) -> None:
        """
        Initialise dynamics for NPH simulation.

        Parameters
        ----------
        *args
            Additional arguments.
        thermostat_time : float
            Thermostat time, in fs. Default is 50.0.
        bulk_modulus : float
            Bulk modulus, in GPa. Default is 2.0.
        pressure : float
            Pressure, in bar. Default is 0.0.
        ensemble : Ensembles
            Name for thermodynamic ensemble. Default is "nph".
        file_prefix : Optional[PathLike]
            Prefix for output filenames. Default is inferred from structure, ensemble,
            temperature, and pressure.
        **kwargs
            Additional keyword arguments.
        """
        super().__init__(
            *args,
            thermostat_time=thermostat_time,
            barostat_time=None,
            bulk_modulus=bulk_modulus,
            pressure=pressure,
            ensemble=ensemble,
            file_prefix=file_prefix,
            **kwargs,
        )<|MERGE_RESOLUTION|>--- conflicted
+++ resolved
@@ -344,16 +344,9 @@
             Header for molecular dynamics log.
         """
         log_header = (
-<<<<<<< HEAD
-            "Step | real time[s] | Time [fs] | Epot/N [eV] | Ekin/N [eV] | "
-            "T [K] | Etot/N [eV] | Density [g/cm^3] | Volume [A^3] | "
-            "Pressure [bar] | Pxx [bar] | Pyy [bar] | Pzz[bar] | Pyz[bar] | "
-            "Pxz[bar] | Pxy[bar]"
-=======
             "Step | Real Time [s] | Time [fs] | Epot/N [eV] | Ekin/N [eV] | "
             "T [K] | Etot/N [eV] | Density [g/cm^3] | Volume [A^3] | P [bar] | "
             "Pxx [bar] | Pyy [bar] | Pzz [bar] | Pyz [bar] | Pxz [bar] | Pxy [bar]"
->>>>>>> 236c0210
         )
 
         return log_header
@@ -369,11 +362,7 @@
         """
         e_pot = self.dyn.atoms.get_potential_energy() / self.n_atoms
         e_kin = self.dyn.atoms.get_kinetic_energy() / self.n_atoms
-<<<<<<< HEAD
-        current_temp = e_kin / (1.5 * units.kB)  # pylint: disable=invalid-name
-=======
         current_temp = e_kin / (1.5 * units.kB)
->>>>>>> 236c0210
 
         time = self.offset * self.timestep + self.dyn.get_time() / units.fs
         step = self.offset + self.dyn.nsteps
@@ -810,11 +799,8 @@
             Header for molecular dynamics log.
         """
         log_header = MolecularDynamics.get_log_header()
-<<<<<<< HEAD
-        return log_header + " | T* [K]"
-=======
+
         return log_header + " | Target T [K]"
->>>>>>> 236c0210
 
 
 class NPH(NPT):
