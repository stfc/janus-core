--- conflicted
+++ resolved
@@ -26,13 +26,8 @@
 
 dependencies = [
     "ase<4.0,>=3.24",
-<<<<<<< HEAD
     "codecarbon<3.0.0,>=2.8.3",
-    "mace-torch==0.3.9",
-=======
-    "codecarbon<3.0.0,>=2.5.0",
     "mace-torch==0.3.10",
->>>>>>> aa40129d
     "numpy<2.0.0,>=1.26.4",
     "phonopy<3.0.0,>=2.23.1",
     "pyyaml<7.0.0,>=6.0.1",
