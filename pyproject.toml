--- conflicted
+++ resolved
@@ -75,11 +75,7 @@
 
 # MLIP with updated e3nn
 mattersim = [
-<<<<<<< HEAD
-    "mattersim == 1.1.1; sys_platform != 'win32'",
-=======
-    "mattersim == 1.1.2",
->>>>>>> 3f0c13dc
+    "mattersim == 1.1.2; sys_platform != 'win32'",
 ]
 
 # MLIPs with dgl dependency
