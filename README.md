--- conflicted
+++ resolved
@@ -24,14 +24,9 @@
   - NVT (Langevin(Eijnden/Ciccotti flavour) and Nosé-Hoover (Melchionna flavour))
   - NPT (Nosé-Hoover (Melchiona flavour))
 - [ ] Nudge Elastic Band
-<<<<<<< HEAD
 - [x] Phonons
   - Phonopy
-=======
 - [x] Equation of State
-- [ ] Phonons
-  - vibroscopy
->>>>>>> f12a5c76
 - [x] Training ML potentials
   - MACE
 - [x] Fine tunning MLIPs
